{
  "name": "@salesforce/source-tracking",
  "description": "API for tracking local and remote Salesforce metadata changes",
  "version": "6.2.4",
  "author": "Salesforce",
  "license": "BSD-3-Clause",
  "main": "lib/index.js",
  "types": "lib/index.d.ts",
  "homepage": "https://github.com/forcedotcom/source-tracking#readme",
  "repository": "forcedotcom/source-tracking",
  "scripts": {
    "build": "wireit",
    "clean": "sf-clean",
    "clean-all": "sf-clean all",
    "compile": "wireit",
    "docs": "sf-docs",
    "format": "wireit",
    "link-check": "wireit",
    "lint": "wireit",
    "lint-fix": "yarn sf-lint --fix",
    "prepack": "sf-prepack",
    "prepare": "sf-install",
    "test": "wireit",
    "test:nuts": "nyc mocha \"**/*.nut.ts\" --slow 4500 --timeout 600000 --parallel",
    "test:nuts:local": "mocha \"**/local/*.nut.ts\" --slow 4500 --timeout 600000 --parallel",
    "test:nuts:local:moved": "mocha \"**/nuts/local/localTrackingFileMoves*.nut.ts\" --slow 4500 --timeout 600000 --parallel",
    "test:nuts:local:moved:scale": "mocha \"**/nuts/local/localTrackingFileMovesScale.nut.ts\" --slow 4500 --timeout 600000 --parallel",
    "test:nuts:local:moved:image": "mocha \"**/nuts/local/localTrackingFileMovesImage.nut.ts\" --slow 4500 --timeout 600000 --parallel",
    "test:nuts:local:moved:child": "mocha \"**/nuts/local/localTrackingFileMovesDecomposedChild.nut.ts\" --slow 4500 --timeout 600000 --parallel",
    "test:unit:local:moved": "mocha \"test/unit/localDetectMovedFiles.test.ts\" --slow 4500 --timeout 600000",
    "test:only": "wireit"
  },
  "keywords": [
    "force",
    "salesforce",
    "sfdx",
    "salesforcedx",
    "source",
    "tracking"
  ],
  "files": [
    "docs",
    "lib",
    "messages",
    "!lib/**/*.map",
    "/oclif.manifest.json"
  ],
  "engines": {
    "node": ">=18.0.0"
  },
  "dependencies": {
    "@oclif/core": "^3.26.6",
    "@salesforce/core": "^7.3.9",
    "@salesforce/kit": "^3.1.1",
<<<<<<< HEAD
    "@salesforce/source-deploy-retrieve": "^11.6.2",
=======
    "@salesforce/source-deploy-retrieve": "^11.6.1",
>>>>>>> bc21f6c6
    "@salesforce/ts-types": "^2.0.9",
    "fast-xml-parser": "^4.3.6",
    "graceful-fs": "^4.2.11",
    "isomorphic-git": "1.23.0",
    "ts-retry-promise": "^0.8.0"
  },
  "devDependencies": {
    "@salesforce/cli-plugins-testkit": "^5.3.4",
    "@salesforce/dev-scripts": "^9.1.2",
    "@types/graceful-fs": "^4.1.9",
    "eslint-plugin-sf-plugin": "^1.18.4",
    "ts-node": "^10.9.2",
    "ts-patch": "^3.1.2",
    "typescript": "^5.4.5"
  },
  "config": {},
  "publishConfig": {
    "access": "public"
  },
  "wireit": {
    "build": {
      "dependencies": [
        "compile",
        "lint"
      ]
    },
    "compile": {
      "command": "tspc -p . --pretty --incremental",
      "files": [
        "src/**/*.ts",
        "tsconfig.json",
        "messages"
      ],
      "output": [
        "lib/**",
        "*.tsbuildinfo"
      ],
      "clean": "if-file-deleted"
    },
    "format": {
      "command": "prettier --write \"+(src|test|schemas)/**/*.+(ts|js|json)|command-snapshot.json\"",
      "files": [
        "src/**/*.ts",
        "test/**/*.ts",
        "schemas/**/*.json",
        "command-snapshot.json",
        ".prettier*"
      ],
      "output": []
    },
    "lint": {
      "command": "eslint src test --color --cache --cache-location .eslintcache",
      "files": [
        "src/**/*.ts",
        "test/**/*.ts",
        "messages/**",
        "**/.eslint*",
        "**/tsconfig.json"
      ],
      "output": []
    },
    "test:compile": {
      "command": "tsc -p \"./test\" --pretty",
      "files": [
        "test/**/*.ts",
        "**/tsconfig.json"
      ],
      "output": []
    },
    "test": {
      "dependencies": [
        "test:only",
        "test:compile",
        "link-check"
      ]
    },
    "test:only": {
      "command": "nyc mocha \"test/**/*.test.ts\"",
      "env": {
        "FORCE_COLOR": "2"
      },
      "files": [
        "test/**/*.ts",
        "src/**/*.ts",
        "**/tsconfig.json",
        ".mocha*",
        "!*.nut.ts",
        ".nycrc"
      ],
      "output": []
    },
    "link-check": {
      "command": "node -e \"process.exit(process.env.CI ? 0 : 1)\" || linkinator \"**/*.md\" --skip \"CHANGELOG.md|node_modules|test/|confluence.internal.salesforce.com|my.salesforce.com|%s\" --markdown --retry --directory-listing --verbosity error",
      "files": [
        "./*.md",
        "./!(CHANGELOG).md",
        "messages/**/*.md"
      ],
      "output": []
    }
  }
}<|MERGE_RESOLUTION|>--- conflicted
+++ resolved
@@ -52,11 +52,7 @@
     "@oclif/core": "^3.26.6",
     "@salesforce/core": "^7.3.9",
     "@salesforce/kit": "^3.1.1",
-<<<<<<< HEAD
     "@salesforce/source-deploy-retrieve": "^11.6.2",
-=======
-    "@salesforce/source-deploy-retrieve": "^11.6.1",
->>>>>>> bc21f6c6
     "@salesforce/ts-types": "^2.0.9",
     "fast-xml-parser": "^4.3.6",
     "graceful-fs": "^4.2.11",
