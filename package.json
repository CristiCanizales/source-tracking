--- conflicted
+++ resolved
@@ -51,11 +51,7 @@
   "dependencies": {
     "@oclif/core": "^3.26.6",
     "@salesforce/core": "^7.3.9",
-<<<<<<< HEAD
     "@salesforce/kit": "^3.1.2",
-=======
-    "@salesforce/kit": "^3.1.1",
->>>>>>> 9be6d8b1
     "@salesforce/source-deploy-retrieve": "^11.6.2",
     "@salesforce/ts-types": "^2.0.9",
     "fast-xml-parser": "^4.3.6",
