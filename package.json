{
  "name": "@salesforce/source-tracking",
  "description": "API for tracking local and remote Salesforce metadata changes",
  "version": "6.4.0",
  "author": "Salesforce",
  "license": "BSD-3-Clause",
  "main": "lib/index.js",
  "types": "lib/index.d.ts",
  "homepage": "https://github.com/forcedotcom/source-tracking#readme",
  "repository": "forcedotcom/source-tracking",
  "scripts": {
    "build": "wireit",
    "clean": "sf-clean",
    "clean-all": "sf-clean all",
    "compile": "wireit",
    "docs": "sf-docs",
    "format": "wireit",
    "link-check": "wireit",
    "lint": "wireit",
    "lint-fix": "yarn sf-lint --fix",
    "prepack": "sf-prepack",
    "prepare": "sf-install",
    "test": "wireit",
    "test:nuts": "nyc mocha \"**/*.nut.ts\" --slow 4500 --timeout 600000 --parallel",
    "test:nuts:local": "mocha \"**/local/*.nut.ts\" --slow 4500 --timeout 600000 --parallel",
    "test:nuts:local:moved": "mocha \"**/nuts/local/localTrackingFileMoves*.nut.ts\" --slow 4500 --timeout 600000 --parallel",
    "test:nuts:local:moved:scale": "mocha \"**/nuts/local/localTrackingFileMovesScale.nut.ts\" --slow 4500 --timeout 600000 --parallel",
    "test:nuts:local:moved:image": "mocha \"**/nuts/local/localTrackingFileMovesImage.nut.ts\" --slow 4500 --timeout 600000 --parallel",
    "test:nuts:local:moved:child": "mocha \"**/nuts/local/localTrackingFileMovesDecomposedChild.nut.ts\" --slow 4500 --timeout 600000 --parallel",
    "test:unit:local:moved": "mocha \"test/unit/localDetectMovedFiles.test.ts\" --slow 4500 --timeout 600000",
    "test:only": "wireit"
  },
  "keywords": [
    "force",
    "salesforce",
    "sfdx",
    "salesforcedx",
    "source",
    "tracking"
  ],
  "files": [
    "docs",
    "lib",
    "messages",
    "!lib/**/*.map",
    "/oclif.manifest.json"
  ],
  "engines": {
    "node": ">=18.0.0"
  },
  "dependencies": {
<<<<<<< HEAD
    "@oclif/core": "^4.0.0",
=======
    "@oclif/core": "^4.0.3",
>>>>>>> 8754d621
    "@salesforce/core": "^7.3.10",
    "@salesforce/kit": "^3.1.2",
    "@salesforce/source-deploy-retrieve": "^11.6.5",
    "@salesforce/ts-types": "^2.0.9",
    "fast-xml-parser": "^4.3.6",
    "graceful-fs": "^4.2.11",
    "isomorphic-git": "^1.25.10",
    "ts-retry-promise": "^0.8.1"
  },
  "devDependencies": {
    "@salesforce/cli-plugins-testkit": "^5.3.8",
<<<<<<< HEAD
    "@salesforce/dev-scripts": "^9.1.2",
    "@salesforce/schemas": "^1.9.0",
=======
    "@salesforce/dev-scripts": "^10.1.0",
>>>>>>> 8754d621
    "@types/graceful-fs": "^4.1.9",
    "eslint-plugin-sf-plugin": "^1.18.5",
    "ts-node": "^10.9.2",
    "ts-patch": "^3.1.2",
    "typescript": "^5.4.5"
  },
  "config": {},
  "publishConfig": {
    "access": "public"
  },
  "wireit": {
    "build": {
      "dependencies": [
        "compile",
        "lint"
      ]
    },
    "compile": {
      "command": "tspc -p . --pretty --incremental",
      "files": [
        "src/**/*.ts",
        "tsconfig.json",
        "messages"
      ],
      "output": [
        "lib/**",
        "*.tsbuildinfo"
      ],
      "clean": "if-file-deleted"
    },
    "format": {
      "command": "prettier --write \"+(src|test|schemas)/**/*.+(ts|js|json)|command-snapshot.json\"",
      "files": [
        "src/**/*.ts",
        "test/**/*.ts",
        "schemas/**/*.json",
        "command-snapshot.json",
        ".prettier*"
      ],
      "output": []
    },
    "lint": {
      "command": "eslint src test --color --cache --cache-location .eslintcache",
      "files": [
        "src/**/*.ts",
        "test/**/*.ts",
        "messages/**",
        "**/.eslint*",
        "**/tsconfig.json"
      ],
      "output": []
    },
    "test:compile": {
      "command": "tsc -p \"./test\" --pretty",
      "files": [
        "test/**/*.ts",
        "**/tsconfig.json"
      ],
      "output": []
    },
    "test": {
      "dependencies": [
        "test:only",
        "test:compile",
        "link-check"
      ]
    },
    "test:only": {
      "command": "nyc mocha \"test/**/*.test.ts\"",
      "env": {
        "FORCE_COLOR": "2"
      },
      "files": [
        "test/**/*.ts",
        "src/**/*.ts",
        "**/tsconfig.json",
        ".mocha*",
        "!*.nut.ts",
        ".nycrc"
      ],
      "output": []
    },
    "link-check": {
      "command": "node -e \"process.exit(process.env.CI ? 0 : 1)\" || linkinator \"**/*.md\" --skip \"CHANGELOG.md|node_modules|test/|confluence.internal.salesforce.com|my.salesforce.com|%s\" --markdown --retry --directory-listing --verbosity error",
      "files": [
        "./*.md",
        "./!(CHANGELOG).md",
        "messages/**/*.md"
      ],
      "output": []
    }
  }
}<|MERGE_RESOLUTION|>--- conflicted
+++ resolved
@@ -49,11 +49,7 @@
     "node": ">=18.0.0"
   },
   "dependencies": {
-<<<<<<< HEAD
-    "@oclif/core": "^4.0.0",
-=======
     "@oclif/core": "^4.0.3",
->>>>>>> 8754d621
     "@salesforce/core": "^7.3.10",
     "@salesforce/kit": "^3.1.2",
     "@salesforce/source-deploy-retrieve": "^11.6.5",
@@ -65,12 +61,8 @@
   },
   "devDependencies": {
     "@salesforce/cli-plugins-testkit": "^5.3.8",
-<<<<<<< HEAD
-    "@salesforce/dev-scripts": "^9.1.2",
+    "@salesforce/dev-scripts": "^10.1.0",
     "@salesforce/schemas": "^1.9.0",
-=======
-    "@salesforce/dev-scripts": "^10.1.0",
->>>>>>> 8754d621
     "@types/graceful-fs": "^4.1.9",
     "eslint-plugin-sf-plugin": "^1.18.5",
     "ts-node": "^10.9.2",
