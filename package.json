{
  "name": "@salesforce/source-tracking",
  "description": "API for tracking local and remote Salesforce metadata changes",
  "version": "5.1.18",
  "author": "Salesforce",
  "license": "BSD-3-Clause",
  "main": "lib/index.js",
  "types": "lib/index.d.ts",
  "homepage": "https://github.com/forcedotcom/source-tracking#readme",
  "repository": "forcedotcom/source-tracking",
  "scripts": {
    "build": "wireit",
    "clean": "sf-clean",
    "clean-all": "sf-clean all",
    "compile": "wireit",
    "docs": "sf-docs",
    "format": "wireit",
    "link-check": "wireit",
    "lint": "wireit",
    "lint-fix": "yarn sf-lint --fix",
    "prepack": "sf-prepack",
    "prepare": "sf-install",
    "test": "wireit",
    "test:nuts": "nyc mocha \"**/*.nut.ts\" --slow 4500 --timeout 600000 --parallel",
    "test:nuts:local": "mocha \"**/local/*.nut.ts\" --slow 4500 --timeout 600000 --parallel",
    "test:only": "wireit"
  },
  "keywords": [
    "force",
    "salesforce",
    "sfdx",
    "salesforcedx",
    "source",
    "tracking"
  ],
  "files": [
    "docs",
    "lib",
    "messages",
    "!lib/**/*.map",
    "/oclif.manifest.json"
  ],
  "engines": {
    "node": ">=18.0.0"
  },
  "dependencies": {
<<<<<<< HEAD
    "@oclif/core": "^3.26.0",
    "@salesforce/core": "^6.7.3",
    "@salesforce/kit": "^3.1.0",
    "@salesforce/source-deploy-retrieve": "^10.6.0",
=======
    "@oclif/core": "^3.25.2",
    "@salesforce/core": "^6.7.1",
    "@salesforce/kit": "^3.0.15",
    "@salesforce/source-deploy-retrieve": "^10.5.3",
>>>>>>> 70302da1
    "@salesforce/ts-types": "^2.0.9",
    "fast-xml-parser": "^4.2.5",
    "graceful-fs": "^4.2.11",
    "isomorphic-git": "1.23.0",
    "ts-retry-promise": "^0.8.0"
  },
  "devDependencies": {
    "@salesforce/cli-plugins-testkit": "^5.1.12",
    "@salesforce/dev-scripts": "^8.4.2",
    "@types/graceful-fs": "^4.1.9",
    "eslint-plugin-sf-plugin": "^1.17.4",
    "ts-node": "^10.9.2",
    "ts-patch": "^3.1.2",
    "typescript": "^5.4.3"
  },
  "config": {},
  "publishConfig": {
    "access": "public"
  },
  "wireit": {
    "build": {
      "dependencies": [
        "compile",
        "lint"
      ]
    },
    "compile": {
      "command": "tspc -p . --pretty --incremental",
      "files": [
        "src/**/*.ts",
        "tsconfig.json",
        "messages"
      ],
      "output": [
        "lib/**",
        "*.tsbuildinfo"
      ],
      "clean": "if-file-deleted"
    },
    "format": {
      "command": "prettier --write \"+(src|test|schemas)/**/*.+(ts|js|json)|command-snapshot.json\"",
      "files": [
        "src/**/*.ts",
        "test/**/*.ts",
        "schemas/**/*.json",
        "command-snapshot.json",
        ".prettier*"
      ],
      "output": []
    },
    "lint": {
      "command": "eslint src test --color --cache --cache-location .eslintcache",
      "files": [
        "src/**/*.ts",
        "test/**/*.ts",
        "messages/**",
        "**/.eslint*",
        "**/tsconfig.json"
      ],
      "output": []
    },
    "test:compile": {
      "command": "tsc -p \"./test\" --pretty",
      "files": [
        "test/**/*.ts",
        "**/tsconfig.json"
      ],
      "output": []
    },
    "test": {
      "dependencies": [
        "test:only",
        "test:compile",
        "link-check"
      ]
    },
    "test:only": {
      "command": "nyc mocha \"test/**/*.test.ts\"",
      "env": {
        "FORCE_COLOR": "2"
      },
      "files": [
        "test/**/*.ts",
        "src/**/*.ts",
        "**/tsconfig.json",
        ".mocha*",
        "!*.nut.ts",
        ".nycrc"
      ],
      "output": []
    },
    "link-check": {
      "command": "node -e \"process.exit(process.env.CI ? 0 : 1)\" || linkinator \"**/*.md\" --skip \"CHANGELOG.md|node_modules|test/|confluence.internal.salesforce.com|my.salesforce.com|%s\" --markdown --retry --directory-listing --verbosity error",
      "files": [
        "./*.md",
        "./!(CHANGELOG).md",
        "messages/**/*.md"
      ],
      "output": []
    }
  }
}<|MERGE_RESOLUTION|>--- conflicted
+++ resolved
@@ -44,17 +44,10 @@
     "node": ">=18.0.0"
   },
   "dependencies": {
-<<<<<<< HEAD
     "@oclif/core": "^3.26.0",
     "@salesforce/core": "^6.7.3",
     "@salesforce/kit": "^3.1.0",
     "@salesforce/source-deploy-retrieve": "^10.6.0",
-=======
-    "@oclif/core": "^3.25.2",
-    "@salesforce/core": "^6.7.1",
-    "@salesforce/kit": "^3.0.15",
-    "@salesforce/source-deploy-retrieve": "^10.5.3",
->>>>>>> 70302da1
     "@salesforce/ts-types": "^2.0.9",
     "fast-xml-parser": "^4.2.5",
     "graceful-fs": "^4.2.11",
