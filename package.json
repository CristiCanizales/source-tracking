{
  "name": "@salesforce/source-tracking",
  "description": "API for tracking local and remote Salesforce metadata changes",
  "version": "4.3.0",
  "author": "Salesforce",
  "license": "BSD-3-Clause",
  "main": "lib/index.js",
  "types": "lib/index.d.ts",
  "homepage": "https://github.com/forcedotcom/source-tracking#readme",
  "repository": "forcedotcom/source-tracking",
  "scripts": {
    "build": "wireit",
    "ci-docs": "yarn sf-ci-docs",
    "clean": "sf-clean",
    "clean-all": "sf-clean all",
    "compile": "wireit",
    "docs": "sf-docs",
    "format": "wireit",
    "lint": "wireit",
    "lint-fix": "yarn sf-lint --fix",
    "postpack": "shx rm -f oclif.manifest.json",
    "prepack": "sf-prepack",
    "prepare": "sf-install",
    "test": "wireit",
    "test:nuts": "nyc mocha \"**/*.nut.ts\" --slow 4500 --timeout 600000 --parallel",
    "test:nuts:local": "mocha \"**/local/*.nut.ts\" --slow 4500 --timeout 600000 --parallel",
    "test:only": "wireit"
  },
  "keywords": [
    "force",
    "salesforce",
    "sfdx",
    "salesforcedx",
    "source",
    "tracking"
  ],
  "files": [
    "docs",
    "lib",
    "messages",
    "!lib/**/*.map",
    "/oclif.manifest.json"
  ],
  "engines": {
    "node": ">=16.0.0"
  },
  "dependencies": {
<<<<<<< HEAD
    "@oclif/core": "^2.15.0",
    "@salesforce/core": "^5.2.0",
    "@salesforce/kit": "^3.0.9",
    "@salesforce/source-deploy-retrieve": "^9.7.15",
    "@salesforce/ts-types": "^2.0.6",
=======
    "@salesforce/core": "^5.3.18",
    "@salesforce/kit": "^3.0.15",
    "@salesforce/source-deploy-retrieve": "^9.8.4",
    "@salesforce/ts-types": "^2.0.9",
>>>>>>> 798b01e1
    "fast-xml-parser": "^4.2.5",
    "graceful-fs": "^4.2.11",
    "isomorphic-git": "1.23.0",
    "ts-retry-promise": "^0.7.0"
  },
  "devDependencies": {
    "@salesforce/cli-plugins-testkit": "^5.0.2",
    "@salesforce/dev-scripts": "^6.0.3",
    "@types/graceful-fs": "^4.1.8",
    "eslint-plugin-sf-plugin": "^1.16.14",
    "shx": "^0.3.4",
    "ts-node": "^10.9.1",
    "ts-patch": "^3.0.2",
    "typescript": "^5.2.2"
  },
  "config": {},
  "publishConfig": {
    "access": "public"
  },
  "wireit": {
    "build": {
      "dependencies": [
        "compile",
        "lint"
      ]
    },
    "compile": {
      "command": "tspc -p . --pretty --incremental",
      "files": [
        "src/**/*.ts",
        "tsconfig.json",
        "messages"
      ],
      "output": [
        "lib/**",
        "*.tsbuildinfo"
      ],
      "clean": "if-file-deleted"
    },
    "format": {
      "command": "prettier --write \"+(src|test|schemas)/**/*.+(ts|js|json)|command-snapshot.json\"",
      "files": [
        "src/**/*.ts",
        "test/**/*.ts",
        "schemas/**/*.json",
        "command-snapshot.json",
        ".prettier*"
      ],
      "output": []
    },
    "lint": {
      "command": "eslint src test --color --cache --cache-location .eslintcache",
      "files": [
        "src/**/*.ts",
        "test/**/*.ts",
        "messages/**",
        "**/.eslint*",
        "**/tsconfig.json"
      ],
      "output": []
    },
    "test:compile": {
      "command": "tsc -p \"./test\" --pretty",
      "files": [
        "test/**/*.ts",
        "**/tsconfig.json"
      ],
      "output": []
    },
    "test": {
      "dependencies": [
        "test:only",
        "test:compile"
      ]
    },
    "test:only": {
      "command": "nyc mocha \"test/**/*.test.ts\"",
      "env": {
        "FORCE_COLOR": "2"
      },
      "files": [
        "test/**/*.ts",
        "src/**/*.ts",
        "**/tsconfig.json",
        ".mocha*",
        "!*.nut.ts",
        ".nycrc"
      ],
      "output": []
    }
  }
}<|MERGE_RESOLUTION|>--- conflicted
+++ resolved
@@ -45,18 +45,11 @@
     "node": ">=16.0.0"
   },
   "dependencies": {
-<<<<<<< HEAD
     "@oclif/core": "^2.15.0",
-    "@salesforce/core": "^5.2.0",
-    "@salesforce/kit": "^3.0.9",
-    "@salesforce/source-deploy-retrieve": "^9.7.15",
-    "@salesforce/ts-types": "^2.0.6",
-=======
     "@salesforce/core": "^5.3.18",
     "@salesforce/kit": "^3.0.15",
     "@salesforce/source-deploy-retrieve": "^9.8.4",
     "@salesforce/ts-types": "^2.0.9",
->>>>>>> 798b01e1
     "fast-xml-parser": "^4.2.5",
     "graceful-fs": "^4.2.11",
     "isomorphic-git": "1.23.0",
