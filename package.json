--- conflicted
+++ resolved
@@ -52,11 +52,7 @@
     "@oclif/core": "^4.0.0",
     "@salesforce/core": "^7.3.10",
     "@salesforce/kit": "^3.1.2",
-<<<<<<< HEAD
     "@salesforce/source-deploy-retrieve": "^11.6.5",
-=======
-    "@salesforce/source-deploy-retrieve": "^11.6.4",
->>>>>>> f5cb0e78
     "@salesforce/ts-types": "^2.0.9",
     "fast-xml-parser": "^4.3.6",
     "graceful-fs": "^4.2.11",
