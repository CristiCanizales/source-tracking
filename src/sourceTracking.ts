--- conflicted
+++ resolved
@@ -21,43 +21,10 @@
 } from '@salesforce/source-deploy-retrieve';
 import { MetadataTransformerFactory } from '@salesforce/source-deploy-retrieve/lib/src/convert/transformers/metadataTransformerFactory';
 import { ConvertContext } from '@salesforce/source-deploy-retrieve/lib/src/convert/convertContext';
-
-<<<<<<< HEAD
-import {
-  RemoteSourceTrackingService,
-  getMetadataKey,
-  remoteChangeElementToChangeResult,
-} from './shared/remoteSourceTrackingService';
+import { RemoteSourceTrackingService, remoteChangeElementToChangeResult } from './shared/remoteSourceTrackingService';
 import { ShadowRepo } from './shared/localShadowRepo';
 import { filenamesToVirtualTree } from './shared/filenamesToVirtualTree';
-import { RemoteSyncInput, ChangeResult, RemoteChangeElement } from './shared/types';
-
-export const getKeyFromObject = (element: RemoteChangeElement | ChangeResult): string => {
-  if (element.type && element.name) {
-    return getMetadataKey(element.type, element.name);
-  }
-  throw new Error(`unable to complete key from ${JSON.stringify(element)}`);
-};
-
-// external users of SDR might need to convert a fileResponse to a key
-export const getKeyFromStrings = getMetadataKey;
-
-export type ChangeOptionType = ChangeResult | SourceComponent | string;
-
-export interface ChangeOptions {
-  origin: 'local' | 'remote';
-  state: 'add' | 'delete' | 'modify' | 'nondelete';
-  format: 'ChangeResult' | 'SourceComponent' | 'string' | 'ChangeResultWithPaths';
-}
-
-export interface LocalUpdateOptions {
-  files?: string[];
-  deletedFiles?: string[];
-}
-=======
-import { RemoteSourceTrackingService } from './shared/remoteSourceTrackingService';
-import { ShadowRepo } from './shared/localShadowRepo';
-import { filenamesToVirtualTree } from './shared/filenamesToVirtualTree';
+
 import {
   RemoteSyncInput,
   StatusOutputRow,
@@ -69,7 +36,6 @@
 } from './shared/types';
 import { stringGuard, sourceComponentGuard } from './shared/guards';
 import { getKeyFromObject, getMetadataKey } from './shared/functions';
->>>>>>> 5c1c9f1f
 
 export interface SourceTrackingOptions {
   org: Org;
