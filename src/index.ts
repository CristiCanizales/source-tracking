/*
 * Copyright (c) 2021, salesforce.com, inc.
 * All rights reserved.
 * Licensed under the BSD 3-Clause license.
 * For full license text, see LICENSE.txt file in the repo root or https://opensource.org/licenses/BSD-3-Clause
 */

export * from './sourceTracking';
export * from './compatibility';
<<<<<<< HEAD
export { RemoteSyncInput, ChangeResult } from './shared/types';
=======
export {
  RemoteSyncInput,
  ChangeOptionType,
  ChangeOptions,
  LocalUpdateOptions,
  ChangeResult,
  ConflictError,
  StatusOutputRow,
} from './shared/types';
export { getKeyFromObject } from './shared/functions';
>>>>>>> 5c1c9f1f
<|MERGE_RESOLUTION|>--- conflicted
+++ resolved
@@ -7,9 +7,6 @@
 
 export * from './sourceTracking';
 export * from './compatibility';
-<<<<<<< HEAD
-export { RemoteSyncInput, ChangeResult } from './shared/types';
-=======
 export {
   RemoteSyncInput,
   ChangeOptionType,
@@ -19,5 +16,4 @@
   ConflictError,
   StatusOutputRow,
 } from './shared/types';
-export { getKeyFromObject } from './shared/functions';
->>>>>>> 5c1c9f1f
+export { getKeyFromObject } from './shared/functions';