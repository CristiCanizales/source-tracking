--- conflicted
+++ resolved
@@ -13,7 +13,6 @@
 import * as git from 'isomorphic-git';
 import { pathIsInFolder } from './functions';
 
-const cache = {};
 const gitIgnoreFileName = '.gitignore';
 const stashedGitIgnoreFileName = '.BAK.gitignore';
 /**
@@ -129,7 +128,6 @@
         // status hasn't been initalized yet
         this.status = await git.statusMatrix({
           fs,
-          cache,
           dir: this.projectPath,
           gitdir: this.gitDir,
           filepaths,
@@ -236,29 +234,14 @@
       deployedFiles = deployedFiles.map((filepath) => path.normalize(filepath).split(path.sep).join(path.posix.sep));
       deletedFiles = deletedFiles.map((filepath) => path.normalize(filepath).split(path.sep).join(path.posix.sep));
     }
-<<<<<<< HEAD
     try {
       if (deployedFiles.length) {
-        await git.add({ fs, dir: this.projectPath, gitdir: this.gitDir, filepath: [...new Set(deployedFiles)], cache });
+        await git.add({ fs, dir: this.projectPath, gitdir: this.gitDir, filepath: [...new Set(deployedFiles)] });
       }
 
       for (const filepath of [...new Set(deletedFiles)]) {
-        await git.remove({ fs, dir: this.projectPath, gitdir: this.gitDir, filepath, cache });
-      }
-=======
-
-    const uniqueDeployedFiles = Array.from(new Set(deployedFiles));
-    const uniqueDeletedFiles = Array.from(new Set(deletedFiles));
-
-    try {
-      // stage changes
-      await Promise.all([
-        ...uniqueDeployedFiles.map((filepath) => git.add({ fs, dir: this.projectPath, gitdir: this.gitDir, filepath })),
-        ...uniqueDeletedFiles.map((filepath) =>
-          git.remove({ fs, dir: this.projectPath, gitdir: this.gitDir, filepath })
-        ),
-      ]);
->>>>>>> 5cadcda5
+        await git.remove({ fs, dir: this.projectPath, gitdir: this.gitDir, filepath });
+      }
 
       const sha = await git.commit({
         fs,
@@ -266,7 +249,6 @@
         gitdir: this.gitDir,
         message,
         author: { name: 'sfdx source tracking' },
-        cache,
       });
       // status changed as a result of the commit.  This prevents users from having to run getStatus(true) to avoid cache
       if (needsUpdatedStatus) {
@@ -286,7 +268,6 @@
         dir: this.projectPath,
         gitdir: this.gitDir,
         trees: [git.WORKDIR()],
-        cache,
         // eslint-disable-next-line @typescript-eslint/require-await
         map: async (filepath: string) => filepath,
       })) as string[]
