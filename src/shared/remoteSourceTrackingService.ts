/*
 * Copyright (c) 2020, salesforce.com, inc.
 * All rights reserved.
 * Licensed under the BSD 3-Clause license.
 * For full license text, see LICENSE.txt file in the repo root or https://opensource.org/licenses/BSD-3-Clause
 */
/* eslint-disable no-underscore-dangle */
/* eslint-disable @typescript-eslint/member-ordering */

import * as path from 'path';
import * as fs from 'fs';
import { retryDecorator, NotRetryableError } from 'ts-retry-promise';
import { ConfigFile, Logger, Org, Messages, Lifecycle, SfError } from '@salesforce/core';
import { Dictionary, Optional } from '@salesforce/ts-types';
import { env, Duration } from '@salesforce/kit';
import { QueryResult } from 'jsforce';
import { ChangeResult, RemoteChangeElement, MemberRevision, SourceMember, RemoteSyncInput } from './types';
import { getMetadataKeyFromFileResponse, mappingsForSourceMemberTypesToMetadataType } from './metadataKeys';
import { getMetadataKey } from './functions';
<<<<<<< HEAD
import { calculateExpectedSourceMembers } from './expectedSourceMembers';
=======

>>>>>>> 9710b239
// represents the contents of the config file stored in 'maxRevision.json'
type Contents = {
  serverMaxRevisionCounter: number;
  sourceMembers: Dictionary<MemberRevision>;
};

/*
 * after some results have returned, how many times should we poll for missing sourcemembers
 * even when there is a longer timeout remaining (because the deployment is very large)
 */
const POLLING_DELAY_MS = 1000;
const CONSECUTIVE_EMPTY_POLLING_RESULT_LIMIT =
  (env.getNumber('SFDX_SOURCE_MEMBER_POLLING_TIMEOUT') ?? 120) / Duration.milliseconds(POLLING_DELAY_MS).seconds;
export namespace RemoteSourceTrackingService {
  // Constructor Options for RemoteSourceTrackingService.
  export interface Options extends ConfigFile.Options {
    org: Org;
    projectPath: string;
    useSfdxTrackingFiles: boolean;
  }
}

/**
 * This service handles source tracking of metadata between a local project and an org.
 * Source tracking state is persisted to .sfdx/orgs/<orgId>/maxRevision.json.
 * This JSON file keeps track of `SourceMember` objects and the `serverMaxRevisionCounter`,
 * which is the highest `serverRevisionCounter` value of all the tracked elements.
 *
 * Each SourceMember object has 4 fields:
 * * serverRevisionCounter: the current RevisionCounter on the server for this object
 * * lastRetrievedFromServer: the RevisionCounter last retrieved from the server for this object
 * * memberType: the metadata name of the SourceMember
 * * isNameObsolete: `true` if this object has been deleted in the org
 *
 * ex.
 ```
 {
    serverMaxRevisionCounter: 3,
    sourceMembers: {
      ApexClass__MyClass: {
        serverRevisionCounter: 3,
        lastRetrievedFromServer: 2,
        memberType: ApexClass,
        isNameObsolete: false
      },
      CustomObject__Student__c: {
        serverRevisionCounter: 1,
        lastRetrievedFromServer: 1,
        memberType: CustomObject,
        isNameObsolete: false
      }
    }
  }
  ```
 * In this example, `ApexClass__MyClass` has been changed in the org because the `serverRevisionCounter` is different
 * from the `lastRetrievedFromServer`. When a pull is performed, all of the pulled members will have their counters set
 * to the corresponding `RevisionCounter` from the `SourceMember` of the org.
 */
// eslint-disable-next-line no-redeclare
export class RemoteSourceTrackingService extends ConfigFile<RemoteSourceTrackingService.Options, Contents> {
  private static remoteSourceTrackingServiceDictionary: Dictionary<RemoteSourceTrackingService> = {};
  protected logger!: Logger;
  private org!: Org;

  // A short term cache (within the same process) of query results based on a revision.
  // Useful for source:pull, which makes 3 of the same queries; during status, building manifests, after pull success.
  private queryCache = new Map<number, SourceMember[]>();

  //
  //  * * * * *  P U B L I C    M E T H O D S  * * * * *
  //

  /**
   * Get the singleton instance for a given user.
   *
   * @param {RemoteSourceTrackingService.Options} options that contain the org's username
   * @returns {Promise<RemoteSourceTrackingService>} the remoteSourceTrackingService object for the given username
   */
  public static async getInstance(options: RemoteSourceTrackingService.Options): Promise<RemoteSourceTrackingService> {
    const orgId = options.org.getOrgId();
    if (!this.remoteSourceTrackingServiceDictionary[orgId]) {
      this.remoteSourceTrackingServiceDictionary[orgId] = await RemoteSourceTrackingService.create(options);
    }
    return this.remoteSourceTrackingServiceDictionary[orgId] as RemoteSourceTrackingService;
  }

  public static getFileName(): string {
    return 'maxRevision.json';
  }

  public static getFilePath(orgId: string, useSfdxTrackingFiles = false): string {
    return path.join(useSfdxTrackingFiles ? '.sfdx' : '.sf', 'orgs', orgId, RemoteSourceTrackingService.getFileName());
  }

  /**
   * Delete the RemoteSourceTracking for a given org.
   *
   * @param orgId
   * @returns the path of the deleted source tracking file
   */
  public static async delete(orgId: string, useSfdxTrackingFiles = false): Promise<string> {
    const fileToDelete = RemoteSourceTrackingService.getFilePath(orgId, useSfdxTrackingFiles);
    // the file might not exist, in which case we don't need to delete it
    if (fs.existsSync(fileToDelete)) {
      await fs.promises.unlink(fileToDelete);
    }
    return path.isAbsolute(fileToDelete) ? fileToDelete : path.join(process.cwd(), fileToDelete);
  }

  /**
   * Initializes the service with existing remote source tracking data, or sets
   * the state to begin source tracking of metadata changes in the org.
   */
  public async init(): Promise<void> {
    this.org = this.options.org;
    this.logger = await Logger.child(this.constructor.name);
    this.options = {
      ...this.options,
      stateFolder: this.options.useSfdxTrackingFiles ? '.sfdx' : '.sf',
      filename: RemoteSourceTrackingService.getFileName(),
      filePath: path.join('orgs', this.org.getOrgId()),
    };

    try {
      await super.init();
    } catch (err) {
      throw SfError.wrap(err as Error);
    }

    const contents = this.getContents();
    // Initialize a new maxRevision.json if the file doesn't yet exist.
    if (!contents.serverMaxRevisionCounter && !contents.sourceMembers) {
      try {
        // To find out if the associated org has source tracking enabled, we need to make a query
        // for SourceMembers.  If a certain error is thrown during the query we won't try to do
        // source tracking for this org.  Calling querySourceMembersFrom() has the extra benefit
        // of caching the query so we don't have to make an identical request in the same process.
        await this.querySourceMembersFrom({ fromRevision: 0 });

        this.logger.debug('Initializing source tracking state');
        contents.serverMaxRevisionCounter = 0;
        contents.sourceMembers = {};
        await this.write();
      } catch (e) {
        // eslint-disable-next-line @typescript-eslint/no-unsafe-member-access, @typescript-eslint/no-unsafe-call
        if (
          e instanceof SfError &&
          e.name === 'INVALID_TYPE' &&
          e.message.includes("sObject type 'SourceMember' is not supported")
        ) {
          // non-source-tracked org E.G. DevHub or trailhead playground
          await this.org.setTracksSource(false);
        } else {
          throw e;
        }
      }
    }
  }

  /**
   * pass in a set of metadata keys (type__name like 'ApexClass__MyClass').\
   * it sets their last retrieved revision to the current revision counter from the server.
   */
  public async syncSpecifiedElements(elements: RemoteSyncInput[]): Promise<void> {
    if (elements.length === 0) {
      return;
    }
    const quiet = elements.length > 100;
    if (quiet) {
      this.logger.debug(`Syncing ${elements.length} Revisions by key`);
    }

    const revisions = this.getSourceMembers();

    // this can be super-repetitive on a large ExperienceBundle where there is an element for each file but only one Revision for the entire bundle
    // any item in an aura/LWC bundle needs to represent the top (bundle) level and the file itself
    // so we de-dupe via a set
    Array.from(new Set(elements.flatMap((element) => getMetadataKeyFromFileResponse(element)))).map((metadataKey) => {
      const revision = revisions[metadataKey];
      if (revision && revision.lastRetrievedFromServer !== revision.serverRevisionCounter) {
        if (!quiet) {
          this.logger.debug(
            `Syncing ${metadataKey} revision from ${revision.lastRetrievedFromServer} to ${revision.serverRevisionCounter}`
          );
        }
        revision.lastRetrievedFromServer = revision.serverRevisionCounter;
        this.setMemberRevision(metadataKey, revision);
      } else {
        this.logger.warn(`found no matching revision for ${metadataKey}`);
      }
    });

    await this.write();
  }

  /**
   * Returns the `ChangeElement` currently being tracked given a metadata key,
   * or `undefined` if not found.
   *
   * @param key string of the form, `<type>__<name>` e.g.,`ApexClass__MyClass`
   */
  public getTrackedElement(key: string): RemoteChangeElement | undefined {
    const memberRevision = this.getSourceMembers()[key];
    if (memberRevision) {
      return RemoteSourceTrackingService.convertRevisionToChange(key, memberRevision);
    }
  }

  /**
   * Returns an array of `ChangeElements` currently being tracked.
   */
  public getTrackedElements(): RemoteChangeElement[] {
    return Object.keys(this.getSourceMembers())
      .map((key) => this.getTrackedElement(key))
      .filter(Boolean) as RemoteChangeElement[];
  }

  /**
   * Resets source tracking state by first clearing all tracked data, then
   * queries and synchronizes SourceMembers from the associated org.
   *
   * If a toRevision is passed, it will query for all `SourceMembers` with
   * a `RevisionCounter` less than or equal to the provided revision number.
   *
   * When no toRevision is passed, it will query and sync all `SourceMembers`.
   *
   * @param toRevision The `RevisionCounter` number to sync to.
   */
  public async reset(toRevision?: number): Promise<string[]> {
    // Called during a source:tracking:reset
    this.setServerMaxRevision(0);
    this.initSourceMembers();

    const members =
      toRevision != null
        ? await this.querySourceMembersTo(toRevision)
        : await this.querySourceMembersFrom({ fromRevision: 0 });

    await this.trackSourceMembers(members, true);
    return members.map((member) => getMetadataKey(member.MemberType, member.MemberName));
  }

  //
  //  * * * * *  P R I V A T E    M E T H O D S  * * * * *
  //

  private static convertRevisionToChange(memberKey: string, memberRevision: MemberRevision): RemoteChangeElement {
    return {
      type: memberRevision.memberType,
      name: memberKey.replace(`${memberRevision.memberType}__`, ''),
      deleted: memberRevision.isNameObsolete,
    };
  }

  private getServerMaxRevision(): number {
    return this.getContents().serverMaxRevisionCounter;
  }

  private setServerMaxRevision(revision = 0): void {
    (this['contents'] as Contents).serverMaxRevisionCounter = revision;
  }

  private getSourceMembers(): Dictionary<MemberRevision> {
    return this.getContents().sourceMembers;
  }

  private initSourceMembers(): void {
    this.getContents().sourceMembers = {};
  }

  // Return a tracked element as MemberRevision data.
  private getSourceMember(key: string): Optional<MemberRevision> {
    return this.getSourceMembers()[key];
  }

  private setMemberRevision(key: string, sourceMember: MemberRevision): void {
    this.getContents().sourceMembers[key] = sourceMember;
  }

  // Adds the given SourceMembers to the list of tracked MemberRevisions, optionally updating
  // the lastRetrievedFromServer field (sync), and persists the changes to maxRevision.json.
  public async trackSourceMembers(sourceMembers: SourceMember[], sync = false): Promise<void> {
    if (sourceMembers.length === 0) {
      return;
    }
    const quiet = sourceMembers.length > 100;
    if (quiet) {
      this.logger.debug(`Upserting ${sourceMembers.length} SourceMembers to maxRevision.json`);
    }

    let serverMaxRevisionCounter = this.getServerMaxRevision();
    sourceMembers.forEach((change) => {
      // try accessing the sourceMembers object at the index of the change's name
      // if it exists, we'll update the fields - if it doesn't, we'll create and insert it
      const key = getMetadataKey(change.MemberType, change.MemberName);
      const sourceMember = this.getSourceMember(key) ?? {
        serverRevisionCounter: change.RevisionCounter,
        lastRetrievedFromServer: null,
        memberType: change.MemberType,
        isNameObsolete: change.IsNameObsolete,
      };
      if (sourceMember.lastRetrievedFromServer) {
        // We are already tracking this element so we'll update it
        if (!quiet) {
          this.logger.debug(
            `Updating ${key} to RevisionCounter: ${change.RevisionCounter}${sync ? ' and syncing' : ''}`
          );
        }
        sourceMember.serverRevisionCounter = change.RevisionCounter;
        sourceMember.isNameObsolete = change.IsNameObsolete;
      } else if (!quiet) {
        this.logger.debug(
          `Inserting ${key} with RevisionCounter: ${change.RevisionCounter}${sync ? ' and syncing' : ''}`
        );
      }

      // If we are syncing changes then we need to update the lastRetrievedFromServer field to
      // match the RevisionCounter from the SourceMember.
      if (sync) {
        sourceMember.lastRetrievedFromServer = change.RevisionCounter;
      }
      // Keep track of the highest RevisionCounter for setting the serverMaxRevisionCounter
      if (change.RevisionCounter > serverMaxRevisionCounter) {
        serverMaxRevisionCounter = change.RevisionCounter;
      }
      // Update the state with the latest SourceMember data
      this.setMemberRevision(key, sourceMember);
    });
    // Update the serverMaxRevisionCounter to the highest RevisionCounter
    this.setServerMaxRevision(serverMaxRevisionCounter);
    this.logger.debug(`Updating serverMaxRevisionCounter to ${serverMaxRevisionCounter}`);

    await this.write();
  }

  /**
   * Queries the org for any new, updated, or deleted metadata and updates
   * source tracking state.  All `ChangeElements` not in sync with the org
   * are returned.
   */

  // Internal implementation of the public `retrieveUpdates` function that adds the ability
  // to sync the retrieved SourceMembers; meaning it will update the lastRetrievedFromServer
  // field to the SourceMember's RevisionCounter, and update the serverMaxRevisionCounter
  // to the highest RevisionCounter.
  public async retrieveUpdates({ sync = false, cache = true } = {}): Promise<RemoteChangeElement[]> {
    // Always track new SourceMember data, or update tracking when we sync.
    const queriedSourceMembers = await this.querySourceMembersFrom({ useCache: cache });
    if (queriedSourceMembers.length || sync) {
      await this.trackSourceMembers(queriedSourceMembers, sync);
    }

    // Look for any changed that haven't been synced.  I.e, the lastRetrievedFromServer
    // does not match the serverRevisionCounter.
    const trackedRevisions = this.getSourceMembers();
    const returnElements: RemoteChangeElement[] = [];

    for (const key of Object.keys(trackedRevisions)) {
      const member = trackedRevisions[key];
      if (member && member.serverRevisionCounter !== member.lastRetrievedFromServer) {
        returnElements.push(RemoteSourceTrackingService.convertRevisionToChange(key, member));
      }
    }

    if (returnElements.length) {
      this.logger.debug(`Found ${returnElements.length} elements not synced with org`);
    } else {
      this.logger.debug('Remote source tracking is up to date');
    }

    return returnElements;
  }

  /**
   * Polls the org for SourceMember objects matching the provided metadata member names,
   * stopping when all members have been matched or the polling timeout is met or exceeded.
   * NOTE: This can be removed when the Team Dependency (TD-0085369) for W-7737094 is delivered.
   *
   * @param expectedMemberNames Array of metadata names to poll
   * @param pollingTimeout maximum amount of time in seconds to poll for SourceMembers
   */
  public async pollForSourceTracking(expectedMembers: RemoteSyncInput[]): Promise<void> {
    if (env.getBoolean('SFDX_DISABLE_SOURCE_MEMBER_POLLING', false)) {
      this.logger.warn('Not polling for SourceMembers since SFDX_DISABLE_SOURCE_MEMBER_POLLING = true.');
      return;
    }

    const outstandingSourceMembers = calculateExpectedSourceMembers(expectedMembers);
    if (expectedMembers.length === 0 || outstandingSourceMembers.size === 0) {
      // Don't bother polling if we're not matching SourceMembers
      return;
    }

    const originalOutstandingSize = outstandingSourceMembers.size;
    // this will be the absolute timeout from the start of the poll.  We can also exit early if it doesn't look like more results are coming in
    const pollingTimeout = this.calculateTimeout(outstandingSourceMembers.size);
    let highestRevisionSoFar = this.getServerMaxRevision();
    let pollAttempts = 0;
    let consecutiveEmptyResults = 0;
    let someResultsReturned = false;

    this.logger.debug(
      `Polling for ${outstandingSourceMembers.size} SourceMembers from revision ${highestRevisionSoFar} with timeout of ${pollingTimeout.seconds}s`
    );

    const poll = async (): Promise<void> => {
      pollAttempts += 1; // not used to stop polling, but for debug logging

      // get sourceMembers added since our most recent max
      // use the "new highest" revision from the last poll that returned results
      const queriedMembers = await this.querySourceMembersFrom({
        fromRevision: highestRevisionSoFar,
        quiet: pollAttempts !== 1,
        useCache: false,
      });

      if (queriedMembers.length) {
        queriedMembers.map((member) => {
          // remove anything returned from the query list
          outstandingSourceMembers.delete(getMetadataKey(member.MemberType, member.MemberName));
          highestRevisionSoFar = Math.max(highestRevisionSoFar, member.RevisionCounter);
        });
        consecutiveEmptyResults = 0;
        // flips on the first batch of results
        someResultsReturned = true;
      } else {
        consecutiveEmptyResults++;
      }

      this.logger.debug(
        `[${pollAttempts}] Found ${
          originalOutstandingSize - outstandingSourceMembers.size
        } of ${originalOutstandingSize} expected SourceMembers`
      );

      // update but don't sync
      await this.trackSourceMembers(queriedMembers, false);

      // exit if all have returned
      if (outstandingSourceMembers.size === 0) {
        return;
      }

      if (someResultsReturned && consecutiveEmptyResults >= CONSECUTIVE_EMPTY_POLLING_RESULT_LIMIT) {
        throw new NotRetryableError(`Polling found no results for ${consecutiveEmptyResults} consecutive attempts`);
      }

      this.logger.debug(
        outstandingSourceMembers.size < 20
          ? `Still looking for SourceMembers: ${Array.from(outstandingSourceMembers.keys()).join(',')}`
          : `Still looking for ${outstandingSourceMembers.size} Source Members`
      );

      throw new Error();
    };
    const pollingFunction = retryDecorator(poll, {
      timeout: pollingTimeout.milliseconds,
      delay: POLLING_DELAY_MS,
      retries: 'INFINITELY',
    });
    try {
      await pollingFunction();
      this.logger.debug(`Retrieved all SourceMember data after ${pollAttempts} attempts`);
    } catch {
      this.logger.warn(
        `Polling for SourceMembers timed out after ${pollAttempts} attempts (last ${consecutiveEmptyResults} were empty) )`
      );
      if (outstandingSourceMembers.size < 51) {
        this.logger.debug(
          `Could not find ${outstandingSourceMembers.size} SourceMembers: ${Array.from(outstandingSourceMembers).join(
            ','
          )}`
        );
      } else {
        this.logger.debug(`Could not find SourceMembers for ${outstandingSourceMembers.size} components`);
      }
      void Lifecycle.getInstance().emitTelemetry({
        eventName: 'sourceMemberPollingTimeout',
        library: 'SourceTracking',
        timeoutSeconds: pollingTimeout.seconds,
        attempts: pollAttempts,
        consecutiveEmptyResults,
        missingQuantity: outstandingSourceMembers.size,
        deploymentSize: expectedMembers.length,
        types: [...new Set(Array.from(outstandingSourceMembers.values()).map((member) => member.type))]
          .sort()
          .join(','),
        members: Array.from(outstandingSourceMembers.keys()).join(','),
      });
    }
  }

  private calculateTimeout(memberCount: number): Duration {
    const overriddenTimeout = env.getNumber('SFDX_SOURCE_MEMBER_POLLING_TIMEOUT', 0) ?? 0;
    if (overriddenTimeout > 0) {
      this.logger.debug(`Overriding SourceMember polling timeout to ${overriddenTimeout}`);
      return Duration.seconds(overriddenTimeout);
    }

    // Calculate a polling timeout for SourceMembers based on the number of
    // member names being polled plus a buffer of 5 seconds.  This will
    // wait 50s for each 1000 components, plus 5s.
    const pollingTimeout = Math.ceil(memberCount * 0.05) + 5;
    this.logger.debug(`Computed SourceMember polling timeout of ${pollingTimeout}s`);
    return Duration.seconds(pollingTimeout);
  }

  private async querySourceMembersFrom({
    fromRevision,
    quiet = false,
    useCache = true,
  }: { fromRevision?: number; quiet?: boolean; useCache?: boolean } = {}): Promise<SourceMember[]> {
    const rev = fromRevision != null ? fromRevision : this.getServerMaxRevision();

    if (useCache) {
      // Check cache first and return if found.
      const cachedQueryResult = this.queryCache.get(rev);
      if (cachedQueryResult) {
        this.logger.debug(`Using cache for SourceMember query for revision ${rev}`);
        return cachedQueryResult;
      }
    }

    // because `serverMaxRevisionCounter` is always updated, we need to select > to catch the most recent change
    const query = `SELECT MemberType, MemberName, IsNameObsolete, RevisionCounter FROM SourceMember WHERE RevisionCounter > ${rev}`;
    const queryResult = await this.query(query, quiet);
    this.queryCache.set(rev, queryResult);

    return queryResult;
  }

  private async querySourceMembersTo(toRevision: number, quiet = false): Promise<SourceMember[]> {
    const query = `SELECT MemberType, MemberName, IsNameObsolete, RevisionCounter FROM SourceMember WHERE RevisionCounter <= ${toRevision}`;
    return this.query(query, quiet);
  }

  private async query(query: string, quiet = false): Promise<SourceMember[]> {
    if (!(await this.org.tracksSource())) {
      Messages.importMessagesDirectory(__dirname);
      const messages = Messages.load('@salesforce/source-tracking', 'source', ['NonSourceTrackedOrgError']);
      throw new SfError(messages.getMessage('NonSourceTrackedOrgError'), 'NonSourceTrackedOrgError');
    }
    if (!quiet) {
      this.logger.debug(query);
    }

    try {
      const result: QueryResult<SourceMember> = await new Promise((resolve, reject) => {
        const records: SourceMember[] = [];
        const res = this.org
          .getConnection()
          .tooling.query<SourceMember>(query)
          .on('record', (rec) => records.push(rec))
          .on('error', (err) => reject(err))
          .on('end', () => {
            resolve({
              done: true,
              totalSize: res.totalSize ?? 0,
              records,
            });
          })
          .run({
            autoFetch: true,
            maxFetch: 5000000,
          });
      });

      return result.records;
    } catch (error) {
      throw SfError.wrap(error as Error);
    }
  }
}

/**
 * pass in an RCE, and this will return a pullable ChangeResult.
 * Useful for correcing bundle types where the files show change results with types but aren't resolvable
 */
export const remoteChangeElementToChangeResult = (rce: RemoteChangeElement): ChangeResult => {
  return {
    ...rce,
    ...(mappingsForSourceMemberTypesToMetadataType.has(rce.type)
      ? {
          name: rce.name.split('/')[0],
          type: mappingsForSourceMemberTypesToMetadataType.get(rce.type),
        }
      : {}),
    origin: 'remote', // we know they're remote
  };
};<|MERGE_RESOLUTION|>--- conflicted
+++ resolved
@@ -17,11 +17,7 @@
 import { ChangeResult, RemoteChangeElement, MemberRevision, SourceMember, RemoteSyncInput } from './types';
 import { getMetadataKeyFromFileResponse, mappingsForSourceMemberTypesToMetadataType } from './metadataKeys';
 import { getMetadataKey } from './functions';
-<<<<<<< HEAD
 import { calculateExpectedSourceMembers } from './expectedSourceMembers';
-=======
-
->>>>>>> 9710b239
 // represents the contents of the config file stored in 'maxRevision.json'
 type Contents = {
   serverMaxRevisionCounter: number;
