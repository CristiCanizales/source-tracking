--- conflicted
+++ resolved
@@ -327,13 +327,8 @@
         }
         sourceMember.serverRevisionCounter = change.RevisionCounter;
         sourceMember.isNameObsolete = change.IsNameObsolete;
-<<<<<<< HEAD
       } else if (!quiet) {
-=======
-      }
-      // We are not yet tracking it so we'll insert a new record
-      else if (!quiet) {
->>>>>>> bd9fb95f
+        // We are not yet tracking it so we'll insert a new record
         this.logger.debug(
           `Inserting ${key} with RevisionCounter: ${change.RevisionCounter}${sync ? ' and syncing' : ''}`
         );
@@ -515,84 +510,6 @@
     }
   }
 
-<<<<<<< HEAD
-=======
-  /**
-   * Filter out known source tracking issues
-   * This prevents the polling from waiting on things that may never return
-   */
-  // eslint-disable-next-line class-methods-use-this
-  private calculateExpectedSourceMembers(expectedMembers: RemoteSyncInput[]): Map<string, RemoteSyncInput> {
-    const outstandingSourceMembers = new Map<string, RemoteSyncInput>();
-
-    expectedMembers
-      .filter(
-        // eslint-disable-next-line complexity
-        (fileResponse) =>
-          // unchanged files will never be in the sourceMembers.  Not really sure why SDR returns them.
-          fileResponse.state !== ComponentStatus.Unchanged &&
-          // if a listView is the only change inside an object, the object won't have a sourceMember change.  We won't wait for those to be found
-          // we don't know which email folder type might be there, so don't require either
-          // Portal doesn't support source tracking, according to the coverage report
-          ![
-            'CustomObject',
-            'EmailFolder',
-            'EmailTemplateFolder',
-            'StandardValueSet',
-            'Portal',
-            'StandardValueSetTranslation',
-            'SharingRules',
-            'SharingCriteriaRule',
-            'GlobalValueSetTranslation',
-            'AssignmentRules',
-          ].includes(fileResponse.type) &&
-          // don't wait for standard fields on standard objects
-          !(fileResponse.type === 'CustomField' && !fileResponse.filePath?.includes('__c')) &&
-          // deleted fields
-          !(fileResponse.type === 'CustomField' && !fileResponse.filePath?.includes('_del__c')) &&
-          // built-in report type ReportType__screen_flows_prebuilt_crt
-          !(fileResponse.type === 'ReportType' && fileResponse.filePath?.includes('screen_flows_prebuilt_crt')) &&
-          // they're settings to mdapi, and FooSettings in sourceMembers
-          !fileResponse.type.includes('Settings') &&
-          // mdapi encodes these, sourceMembers don't have encoding
-          !(
-            (fileResponse.type === 'Layout' ||
-              fileResponse.type === 'BusinessProcess' ||
-              fileResponse.type === 'Profile' ||
-              fileResponse.type === 'HomePageComponent' ||
-              fileResponse.type === 'HomePageLayout') &&
-            fileResponse.filePath?.includes('%')
-          ) &&
-          // namespaced labels and CMDT don't resolve correctly
-          !(['CustomLabels', 'CustomMetadata'].includes(fileResponse.type) && fileResponse.filePath?.includes('__')) &&
-          // don't wait on workflow children
-          !fileResponse.type.startsWith('Workflow') &&
-          // aura xml aren't tracked as SourceMembers
-          !fileResponse.filePath?.endsWith('.cmp-meta.xml') &&
-          !fileResponse.filePath?.endsWith('.tokens-meta.xml') &&
-          !fileResponse.filePath?.endsWith('.evt-meta.xml') &&
-          !fileResponse.filePath?.endsWith('.app-meta.xml') &&
-          !fileResponse.filePath?.endsWith('.intf-meta.xml')
-      )
-      .map((member) => {
-        getMetadataKeyFromFileResponse(member)
-          // remove some individual members known to not work with tracking even when their type does
-          .filter(
-            (key) =>
-              // CustomObject could have been re-added by the key generator from one of its fields
-              !key.startsWith('CustomObject') &&
-              key !== 'Profile__Standard' &&
-              key !== 'CustomTab__standard-home' &&
-              key !== 'AssignmentRules__Case' &&
-              key !== 'ListView__CollaborationGroup.All_ChatterGroups'
-          )
-          .map((key) => outstandingSourceMembers.set(key, member));
-      });
-
-    return outstandingSourceMembers;
-  }
-
->>>>>>> bd9fb95f
   private calculateTimeout(memberCount: number): Duration {
     const overriddenTimeout = env.getNumber('SFDX_SOURCE_MEMBER_POLLING_TIMEOUT', 0) ?? 0;
     if (overriddenTimeout > 0) {
